"""
Transformers are classes used to transform passed Robot Framework code model.
You can create your own transformer class if you follow those rules:
    - inherit from `ModelTransformer` class
    - add `@transformer` class decorator

Classes that do not met all of those two conditions will not be loaded into `robotidy` as transformers.
Thanks for that you can use it to create common classes / helper methods:

    class NotATransformer(ModelTransformer):
        pass

"""
import re
import ast
from collections import Counter

import click
from robot.api.parsing import (
    ModelTransformer,
    Token,
    Variable,
    EmptyLine,
    Comment,
    KeywordCall,
    CommentSection,
    SectionHeader,
    If,
    End,
    IfHeader,
    ElseHeader,
    ElseIfHeader
)
from robot.utils.importer import Importer
from robot.utils.normalizing import normalize_whitespace


from robotidy.decorators import (
    transformer,
    check_start_end_line,
    TRANSFORMERS
)
from robotidy.utils import normalize_name


def load_transformers(allowed_transformers):
    """ Dynamically load all classes from this file with attribute `name` defined in allowed_transformers """
    if allowed_transformers:
        loaded_transformers = dict()
        for name, args in allowed_transformers:
            name = f'robotidy.transformers.{name}' if name in TRANSFORMERS else name
            loaded_transformers[name] = Importer().import_class_or_module(
                name,
                instantiate_with_args=args
            )
        return loaded_transformers
    else:
        return {name: Importer().import_class_or_module(f'robotidy.transformers.{name}', instantiate_with_args=())
                for name in TRANSFORMERS}


@transformer
class DiscardEmptySections(ModelTransformer):
    """
    Remove empty sections. Sections are considered empty if there is no data or there are only comments inside
    (with the exception for *** Comments *** section).
    You can leave sections with only comments by configuring `allow_only_comments` to True.
    Supports global formatting params: `--startline` and `--endline`
    """
    def __init__(self, allow_only_comments: bool = False):
        # If True then sections only with comments are not considered as empty
        self.allow_only_comments = allow_only_comments

    @check_start_end_line
    def check_if_empty(self, node):
        anything_but = EmptyLine if self.allow_only_comments or isinstance(node, CommentSection) else (Comment, EmptyLine)
        if all(isinstance(child, anything_but) for child in node.body):
            return None
        return node

    def visit_SettingSection(self, node):  # noqa
        return self.check_if_empty(node)

    def visit_VariableSection(self, node):  # noqa
        return self.check_if_empty(node)

    def visit_TestCaseSection(self, node):  # noqa
        return self.check_if_empty(node)

    def visit_KeywordSection(self, node):  # noqa
        return self.check_if_empty(node)

    def visit_CommentSection(self, node):  # noqa
        return self.check_if_empty(node)


def insert_separators(indent, tokens, formatting_config):
    yield Token(Token.SEPARATOR, indent + formatting_config.space_count * ' ')
    for token in tokens[:-1]:
        yield token
        yield Token(Token.SEPARATOR, formatting_config.space_count * ' ')
    yield tokens[-1]
    yield Token(Token.EOL)


@transformer
class ReplaceRunKeywordIf(ModelTransformer):
    """
    Replace `Run Keyword If` keyword calls with IF END blocks.
    Supports global formatting params: `--spacecount`, `--startline` and `--endline`.

    Following code::

        Run Keyword If  ${condition}
        ...  Keyword  ${arg}
        ...  ELSE IF  ${condition2}  Keyword2
        ...  ELSE  Keyword3

    Will be transformed to::

        IF    ${condition}
            Keyword    ${arg}
        ELSE IF    ${condition2}
            Keyword2
        ELSE
            Keyword3
        END

    Any return value will be applied to every ELSE/ELSE IF branch::

        ${var}  Run Keyword If  ${condition}  Keyword  ELSE  Keyword2

    Output::

        IF    ${condition}
            ${var}    Keyword
        ELSE
            ${var}    Keyword2
        END

    Run Keywords inside Run Keyword If will be splitted into separate keywords::

       Run Keyword If  ${condition}  Run Keywords  Keyword  ${arg}  AND  Keyword2

    Output::

        IF    ${condition}
            Keyword    ${arg}
            Keyword2
        END

    """
    @check_start_end_line
    def visit_KeywordCall(self, node):  # noqa
        if not node.keyword:
            return node
        if normalize_name(node.keyword) == 'runkeywordif':
            return self.create_branched(node)
        return node

    def create_branched(self, node):
        separator = node.tokens[0]
        assign = node.get_tokens(Token.ASSIGN)
        raw_args = node.get_tokens(Token.ARGUMENT)
        if len(raw_args) < 2:
            return node
        end = End([
            separator,
            Token(Token.END),
            Token(Token.EOL)
        ])
        prev_if = None
        for branch in reversed(list(self.split_args_on_delimeters(raw_args, ('ELSE', 'ELSE IF')))):
            if branch[0].value == 'ELSE':
                header = ElseHeader([
                    separator,
                    Token(Token.ELSE),
                    Token(Token.EOL)
                ])
                if len(branch) < 2:
                    return node
                args = branch[1:]
            elif branch[0].value == 'ELSE IF':
                if len(branch) < 3:
                    return node
                header = ElseIfHeader([
                    separator,
                    Token(Token.ELSE_IF),
                    Token(Token.SEPARATOR, self.formatting_config.space_count * ' '),
                    branch[1],
                    Token(Token.EOL)
                ])
                args = branch[2:]
            else:
                if len(branch) < 2:
                    return node
                header = IfHeader([
                    separator,
                    Token(Token.IF),
                    Token(Token.SEPARATOR, self.formatting_config.space_count * ' '),
                    branch[0],
                    Token(Token.EOL)
                ])
                args = branch[1:]
            keywords = self.create_keywords(args, assign, separator.value)
            if_block = If(header=header, body=keywords, orelse=prev_if)
            prev_if = if_block
        prev_if.end = end
        return prev_if

    def create_keywords(self, arg_tokens, assign, indent):
        if normalize_name(arg_tokens[0].value) == 'runkeywords':
            return [self.args_to_keyword(keyword[1:], assign, indent)
                    for keyword in self.split_args_on_delimeters(arg_tokens, ('AND',))]
        return self.args_to_keyword(arg_tokens, assign, indent)

    def args_to_keyword(self, arg_tokens, assign, indent):
        separated_tokens = list(insert_separators(
            indent,
            [*assign, Token(Token.KEYWORD, arg_tokens[0].value), *arg_tokens[1:]],
            self.formatting_config
        ))
        return KeywordCall.from_tokens(separated_tokens)

    @staticmethod
    def split_args_on_delimeters(args, delimeters):
        split_points = [index for index, arg in enumerate(args) if arg.value in delimeters]
        prev_index = 0
        for split_point in split_points:
            yield args[prev_index:split_point]
            prev_index = split_point
        yield args[prev_index:len(args)]


@transformer
class AssignmentNormalizer(ModelTransformer):
    """
    Normalize assignments. By default it detects most common assignment sign
    and apply it to every assignment in given file.

    In this code most common is no equal sign at all. We should remove `=` signs from the all lines::

        *** Variables ***
        ${var} =  ${1}
        @{list}  a
        ...  b
        ...  c

        ${variable}=  10


        *** Keywords ***
        Keyword
            ${var}  Keyword1
            ${var}   Keyword2
            ${var}=    Keyword

    To::

        *** Variables ***
        ${var}  ${1}
        @{list}  a
        ...  b
        ...  c

        ${variable}  10


        *** Keywords ***
        Keyword
            ${var}  Keyword1
            ${var}   Keyword2
            ${var}    Keyword

    You can configure that behaviour to automatically add desired equal sign with `equal_sign_type` configurable
    (possible types are: `remove`, `equal_sign` ('='), `space_and_equal_sign` (' =').

    """
    def __init__(self, equal_sign_type: str = 'autodetect'):
        self.remove_equal_sign = re.compile(r'\s?=$')
        self.file_equal_sign_type = None
        self.equal_sign_type = self.parse_equal_sign_type(equal_sign_type)

    @staticmethod
    def parse_equal_sign_type(value):
        types = {
            'remove': '',
            'equal_sign': '=',
            'space_and_equal_sign': ' =',
            'autodetect': None
        }
        if value not in types:
            raise click.BadOptionUsage(
                option_name='transform',
                message=f"Invalid configurable value: {value} for equal_sign_type for AssignmentNormalizer transformer."
                        f" Possible values:\n    remove\n    equal_sign\n    space_and_equal_sign"
            )
        return types[value]

    def visit_File(self, node):  # noqa
        """
        If no assignment sign was set the file will be scanned to find most common assignment sign.
        This auto detection will happen for every file separately.
        """
        if self.equal_sign_type is None:
            equal_sign_type = self.auto_detect_equal_sign(node)
            if equal_sign_type is None:
                return node
            self.file_equal_sign_type = equal_sign_type
        self.generic_visit(node)
        self.file_equal_sign_type = None

    def visit_KeywordCall(self, node):  # noqa
        if node.assign:  # if keyword returns any value
            assign_tokens = node.get_tokens(Token.ASSIGN)
            self.normalize_equal_sign(assign_tokens[-1])
        return node

    def visit_VariableSection(self, node):  # noqa
        for child in node.body:
            if not isinstance(child, Variable):
                continue
            var_token = child.get_token(Token.VARIABLE)
            self.normalize_equal_sign(var_token)
        return node

    def normalize_equal_sign(self, token):
        token.value = re.sub(self.remove_equal_sign, '', token.value)
        if self.equal_sign_type:
            token.value += self.equal_sign_type
        elif self.file_equal_sign_type:
            token.value += self.file_equal_sign_type

    @staticmethod
    def auto_detect_equal_sign(node):
        auto_detector = AssignmentTypeDetector()
        auto_detector.visit(node)
        return auto_detector.most_common


class AssignmentTypeDetector(ast.NodeVisitor):
    def __init__(self):
        self.sign_counter = Counter()
        self.most_common = None

    def visit_File(self, node):  # noqa
        self.generic_visit(node)
        if len(self.sign_counter) >= 2:
            self.most_common = self.sign_counter.most_common(1)[0][0]

    def visit_KeywordCall(self, node):  # noqa
        if node.assign:  # if keyword returns any value
            sign = self.get_assignment_sign(node.assign[-1])
            self.sign_counter[sign] += 1

    def visit_VariableSection(self, node):  # noqa
        for child in node.body:
            if not isinstance(child, Variable):
                continue
            var_token = child.get_token(Token.VARIABLE)
            sign = self.get_assignment_sign(var_token.value)
            self.sign_counter[sign] += 1
        return node

    @staticmethod
    def get_assignment_sign(token_value):
        return token_value[token_value.find('}')+1:]


@transformer
<<<<<<< HEAD
class NormalizeSectionHeaderName(ModelTransformer):
    """
    Normalize section headers names.
    Robot Framework is quite flexible with the section header naming. Therefore `*setting` or `*** SETTINGS` are both
    recognized as `*** Settings ***`. This transformer normalize naming to follow `*** SectionName ***` format
    (with plurar variant). Optional data after section header (for example data driven column names) is preserved.
    """
    def __init__(self, uppercase: bool = False):
        self.uppercase = uppercase

    @check_start_end_line
    def visit_SectionHeader(self, node):  # noqa
        normalized_section = SectionHeader.from_params(type=node.type)
        normalized_name = normalized_section.data_tokens[0].value
        if self.uppercase:
            normalized_name = normalized_name.upper()
        # we only modify header token value in order to preserver optional data driven testing column names
        node.data_tokens[0].value = normalized_name
        return node
=======
class NormalizeSettingName(ModelTransformer):
    """
    Normalize setting name.
    Ensure that settings names like ``Library`` or ``[Arguments]`` are title case without leading
    or trailing whitespace.
    """
    @check_start_end_line
    def visit_Statement(self, node):  # noqa
        if node.type not in Token.SETTING_TOKENS:
            return node
        name = node.data_tokens[0].value
        if name.startswith('['):
            name = f'[{self.normalize_name(name[1:-1])}]'
        else:
            name = self.normalize_name(name)
        node.data_tokens[0].value = name
        return node

    @staticmethod
    def normalize_name(name):
        return normalize_whitespace(name).strip().title()
>>>>>>> e55d18c7
<|MERGE_RESOLUTION|>--- conflicted
+++ resolved
@@ -368,27 +368,6 @@
 
 
 @transformer
-<<<<<<< HEAD
-class NormalizeSectionHeaderName(ModelTransformer):
-    """
-    Normalize section headers names.
-    Robot Framework is quite flexible with the section header naming. Therefore `*setting` or `*** SETTINGS` are both
-    recognized as `*** Settings ***`. This transformer normalize naming to follow `*** SectionName ***` format
-    (with plurar variant). Optional data after section header (for example data driven column names) is preserved.
-    """
-    def __init__(self, uppercase: bool = False):
-        self.uppercase = uppercase
-
-    @check_start_end_line
-    def visit_SectionHeader(self, node):  # noqa
-        normalized_section = SectionHeader.from_params(type=node.type)
-        normalized_name = normalized_section.data_tokens[0].value
-        if self.uppercase:
-            normalized_name = normalized_name.upper()
-        # we only modify header token value in order to preserver optional data driven testing column names
-        node.data_tokens[0].value = normalized_name
-        return node
-=======
 class NormalizeSettingName(ModelTransformer):
     """
     Normalize setting name.
@@ -410,4 +389,25 @@
     @staticmethod
     def normalize_name(name):
         return normalize_whitespace(name).strip().title()
->>>>>>> e55d18c7
+
+
+@transformer
+class NormalizeSectionHeaderName(ModelTransformer):
+    """
+    Normalize section headers names.
+    Robot Framework is quite flexible with the section header naming. Therefore `*setting` or `*** SETTINGS` are both
+    recognized as `*** Settings ***`. This transformer normalize naming to follow `*** SectionName ***` format
+    (with plurar variant). Optional data after section header (for example data driven column names) is preserved.
+    """
+    def __init__(self, uppercase: bool = False):
+        self.uppercase = uppercase
+
+    @check_start_end_line
+    def visit_SectionHeader(self, node):  # noqa
+        normalized_section = SectionHeader.from_params(type=node.type)
+        normalized_name = normalized_section.data_tokens[0].value
+        if self.uppercase:
+            normalized_name = normalized_name.upper()
+        # we only modify header token value in order to preserver optional data driven testing column names
+        node.data_tokens[0].value = normalized_name
+        return node
